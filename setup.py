import sys

try:
    from setuptools import setup
except ImportError:
    from distutils.core import setup

install_requires = [
    'argparse',
    'chardet',
    'lmtpd>=4',
    'dnspython',
]

<<<<<<< HEAD
if sys.platform != 'win32': # Can daemonize
=======
if sys.platform != 'win32':  # Can daemonize
>>>>>>> 65ea36ac
    install_requires.append('python-daemon<1.7')
else:
    install_requires.append('lockfile')

test_requires = [
    'coverage',
    'jinja2',
    'mock',
]

config = {
    'description': 'A Python mail server forked from Lamson',
    'long_description': 'Salmon is a modern Pythonic mail server built like a web application server.',
    'author': 'Zed A. Shaw',
    'url': 'https://github.com/moggers87/salmon',
    'download_url': 'http://pypi.python.org/pypi/salmon-mail',
    'maintainer': 'Matt Molyneaux',
    'maintainer_email': 'moggers87+git@moggers87.co.uk',
    'version': '2',
    'install_requires': install_requires,
    'tests_require': test_requires,
    'setup_requires': ['nose'],
    'test_suite': 'nose.collector',
    'packages': ['salmon', 'salmon.handlers'],
    'include_package_data': True,
    'name': 'salmon-mail',
    'license': 'GPLv3',
    'classifiers': [
        'License :: OSI Approved :: GNU General Public License v3 (GPLv3)',
        'Development Status :: 4 - Beta',
        'Programming Language :: Python :: 2',
        'Programming Language :: Python :: 2.6',
        'Programming Language :: Python :: 2.7',
        'Intended Audience :: Developers',
        'Topic :: Communications :: Email',
        'Topic :: Software Development :: Libraries :: Application Frameworks'
        ],
    "entry_points": {
        'console_scripts':
            ['salmon = salmon.commands:main'],
    },
}

setup(**config)<|MERGE_RESOLUTION|>--- conflicted
+++ resolved
@@ -12,11 +12,7 @@
     'dnspython',
 ]
 
-<<<<<<< HEAD
-if sys.platform != 'win32': # Can daemonize
-=======
 if sys.platform != 'win32':  # Can daemonize
->>>>>>> 65ea36ac
     install_requires.append('python-daemon<1.7')
 else:
     install_requires.append('lockfile')
