--- conflicted
+++ resolved
@@ -168,11 +168,7 @@
 
     headers = ['Sender', 'Reply-To', 'List-Id', 'Return-Path', 'In-Reply-To', 'References', 'Precedence']
     for header in headers:
-<<<<<<< HEAD
-        assert msg[header] == req[header], "%s != %s" % (msg[header], req[header])
-=======
         assert msg[header] == req[header], "%s: %r != %r" % (header, msg[header], req[header])
->>>>>>> 299d7d8e
 
     # try a delete
     del msg['Precedence']
