# Copyright (C) 2008 Zed A. Shaw.  Licensed under the terms of the GPLv3.
<<<<<<< HEAD
from __future__ import print_function

import sys
=======
import socket
>>>>>>> 299d7d8e

from mock import Mock, patch
from nose.tools import assert_equal, assert_raises, with_setup

from salmon import mail, server, queue, routing

from .message_tests import (
    test_mail_request,
    test_mail_response_attachments,
    test_mail_response_html,
    test_mail_response_html_and_plain_text,
    test_mail_response_plain_text,
)
from .setup_env import setup_salmon_dirs, teardown_salmon_dirs

SMTP_MESSAGE_DEFS = {
    2: {"ok": "250 Ok"},
    3: {"ok": "250 OK"},
}

SMTP_MESSAGES = SMTP_MESSAGE_DEFS[sys.version_info[0]]


def test_router():
    routing.Router.deliver(test_mail_request())

    # test that fallthrough works too
    msg = test_mail_request()
    msg['to'] = 'unhandled@localhost'
    msg.To = msg['to']

    routing.Router.deliver(msg)

# TODO: this test is running slow, find out why
@patch("asynchat.async_chat.push")
def test_SMTPChannel_rcpt(push_mock):
    channel = server.SMTPChannel(Mock(), Mock(), Mock())
    channel.seen_greeting = True
    channel.push = Mock()
    channel.smtp_MAIL("FROM: you@example.com")

    channel.push.reset_mock()
    channel.smtp_RCPT("TO: me@example.com")
    assert_equal(channel.push.call_args[0], (SMTP_MESSAGES["ok"],))

    channel.push.reset_mock()
    channel.smtp_RCPT("TO: them@example.com")
    assert_equal(channel.push.call_args[0], ("451 Will not accept multiple recipients in one transaction",))


def test_SMTPReceiver_process_message():
    receiver = server.SMTPReceiver(host="localhost", port=8895)
    msg = test_mail_request()

    with patch("salmon.server.routing.Router") as router_mock, \
            patch("salmon.server.undeliverable_message"):
        response = receiver.process_message(msg.Peer, msg.From, msg.To, str(msg))
        assert response is None, response

    with patch("salmon.server.routing.Router") as router_mock, \
            patch("salmon.server.undeliverable_message"):
        router_mock.deliver.side_effect = Exception()
        response = receiver.process_message(msg.Peer, msg.From, msg.To, str(msg))
        assert response is None, response

    with patch("salmon.server.routing.Router") as router_mock, \
            patch("salmon.server.undeliverable_message"):
        router_mock.deliver.side_effect = server.SMTPError(450, "Not found")
        response = receiver.process_message(msg.Peer, msg.From, msg.To, str(msg))
        assert_equal(response, "450 Not found")


def test_LMTPReceiver_process_message():
    receiver = server.LMTPReceiver(host="localhost", port=8894)
    msg = test_mail_request()

    with patch("salmon.server.routing.Router") as router_mock, \
            patch("salmon.server.undeliverable_message"):
        response = receiver.process_message(msg.Peer, msg.From, msg.To, str(msg))
        assert response is None, response

    with patch("salmon.server.routing.Router") as router_mock, \
            patch("salmon.server.undeliverable_message"):
        router_mock.deliver.side_effect = Exception()
        response = receiver.process_message(msg.Peer, msg.From, msg.To, str(msg))
        assert response is None, response

    with patch("salmon.server.routing.Router") as router_mock, \
            patch("salmon.server.undeliverable_message"):
        router_mock.deliver.side_effect = server.SMTPError(450, "Not found")
        response = receiver.process_message(msg.Peer, msg.From, msg.To, str(msg))
        assert_equal(response, "450 Not found")


@patch("salmon.queue.Queue")
def test_QueueReceiver_process_message(queue_mock):
    receiver = server.QueueReceiver("run/queue/thingy")
    msg = test_mail_request()

    with patch("salmon.server.routing.Router") as router_mock, \
            patch("salmon.server.undeliverable_message"):
        response = receiver.process_message(msg)
        assert response is None, response

    with patch("salmon.server.routing.Router") as router_mock, \
            patch("salmon.server.undeliverable_message"):
        router_mock.deliver.side_effect = Exception()
        response = receiver.process_message(msg)
        assert response is None, response

    with patch("salmon.server.routing.Router") as router_mock, \
            patch("salmon.server.undeliverable_message"):
        router_mock.deliver.side_effect = server.SMTPError(450, "Not found")
        response = receiver.process_message(msg)
        # queue doesn't actually support SMTPErrors
        assert response is None, response


def test_Relay_asserts_ssl_options():
    """Relay raises an AssertionError if the ssl option is used in combination with starttls or lmtp"""
    with assert_raises(AssertionError):
        server.Relay("localhost", ssl=True, starttls=True)

    with assert_raises(AssertionError):
        server.Relay("localhost", ssl=True, lmtp=True)

    with assert_raises(AssertionError):
        server.Relay("localhost", ssl=True, starttls=True, lmtp=True)

    # no error
    server.Relay("localhost", starttls=True, lmtp=True)


@patch("salmon.server.smtplib.SMTP")
def test_relay_deliver(client_mock):
    # test that relay will actually call smtplib.SMTP
    relay = server.Relay("localhost", port=8899)

    relay.deliver(test_mail_response_plain_text())
    assert_equal(client_mock.return_value.sendmail.call_count, 1)

    relay.deliver(test_mail_response_html())
    assert_equal(client_mock.return_value.sendmail.call_count, 2)

    relay.deliver(test_mail_response_html_and_plain_text())
    assert_equal(client_mock.return_value.sendmail.call_count, 3)

    relay.deliver(test_mail_response_attachments())
    assert_equal(client_mock.return_value.sendmail.call_count, 4)


@patch("salmon.server.smtplib.SMTP")
def test_relay_smtp(client_mock):
    relay = server.Relay("localhost", port=8899)
    relay.deliver(test_mail_response_plain_text())
    assert_equal(client_mock.return_value.sendmail.call_count, 1)
    assert_equal(client_mock.return_value.starttls.call_count, 0)

    client_mock.reset_mock()
    relay = server.Relay("localhost", port=8899, starttls=True)
    relay.deliver(test_mail_response_plain_text())
    assert_equal(client_mock.return_value.sendmail.call_count, 1)
    assert_equal(client_mock.return_value.starttls.call_count, 1)


@patch("salmon.server.smtplib.LMTP")
def test_relay_lmtp(client_mock):
    relay = server.Relay("localhost", port=8899, lmtp=True)
    relay.deliver(test_mail_response_plain_text())
    assert_equal(client_mock.return_value.sendmail.call_count, 1)


@patch("salmon.server.smtplib.SMTP_SSL")
def test_relay_smtp_ssl(client_mock):
    relay = server.Relay("localhost", port=8899, ssl=True)
    relay.deliver(test_mail_response_plain_text())
    assert_equal(client_mock.return_value.sendmail.call_count, 1)


@patch('salmon.server.resolver.query')
@patch("salmon.server.smtplib.SMTP")
def test_relay_deliver_mx_hosts(client_mock, query):
    query.return_value = [Mock()]
    query.return_value[0].exchange = "localhost"
    relay = server.Relay(None, port=8899)

    msg = test_mail_response_plain_text()
    msg['to'] = 'user@localhost'
    relay.deliver(msg)
    assert_equal(query.call_count, 1)


@patch('salmon.server.resolver.query')
def test_relay_resolve_relay_host(query):
    from dns import resolver
    query.side_effect = resolver.NoAnswer
    relay = server.Relay(None, port=8899)
    host = relay.resolve_relay_host('user@localhost')
    assert_equal(host, 'localhost')
    assert_equal(query.call_count, 1)

    query.reset_mock()
    query.side_effect = None  # reset_mock doens't clear return_value or side_effect
    query.return_value = [Mock()]
    query.return_value[0].exchange = "mx.example.com"
    host = relay.resolve_relay_host('user@example.com')
    assert_equal(host, 'mx.example.com')
    assert_equal(query.call_count, 1)


@patch("salmon.server.smtplib.SMTP")
def test_relay_reply(client_mock):
    relay = server.Relay("localhost", port=8899)
    print("Relay: %r" % relay)

    relay.reply(test_mail_request(), 'from@localhost', 'Test subject', 'Body')
    assert_equal(client_mock.return_value.sendmail.call_count, 1)


def test_relay_raises_exception():
    # previously, salmon would eat up socket errors and just log something. Not cool!
    relay = server.Relay("example.com", port=8899)
    with assert_raises(socket.error):
        relay.deliver(test_mail_response_plain_text())


def raises_exception(*x, **kw):
    raise RuntimeError("Raised on purpose.")


@with_setup(setup_salmon_dirs, teardown_salmon_dirs)
@patch('salmon.routing.Router', new=Mock())
def test_queue_receiver():
    receiver = server.QueueReceiver('run/queue')
    run_queue = queue.Queue('run/queue')
    run_queue.push(str(test_mail_response_plain_text()))
    assert run_queue.count() > 0
    receiver.start(one_shot=True)
    assert_equal(run_queue.count(), 0)

    routing.Router.deliver.side_effect = raises_exception
    receiver.process_message(mail.MailRequest('localhost', 'test@localhost', 'test@localhost', 'Fake body.'))


@patch('threading.Thread', new=Mock())
@patch('salmon.routing.Router', new=Mock())
def test_SMTPReceiver():
    receiver = server.SMTPReceiver(port=9999)
    receiver.start()
    receiver.process_message('localhost', 'test@localhost', 'test@localhost',
                             'Fake body.')

    routing.Router.deliver.side_effect = raises_exception
    receiver.process_message('localhost', 'test@localhost', 'test@localhost', 'Fake body.')

    receiver.close()


def test_SMTPError():
    err = server.SMTPError(550)
    assert_equal(str(err), '550 Permanent Failure Mail Delivery Protocol Status')

    err = server.SMTPError(400)
    assert_equal(str(err), '400 Persistent Transient Failure Other or Undefined Status')

    err = server.SMTPError(425)
    assert_equal(str(err), '425 Persistent Transient Failure Mailbox Status')

    err = server.SMTPError(999)
    assert_equal(str(err), "999 ")

    err = server.SMTPError(999, "Bogus Error Code")
    assert_equal(str(err), "999 Bogus Error Code")<|MERGE_RESOLUTION|>--- conflicted
+++ resolved
@@ -1,11 +1,8 @@
 # Copyright (C) 2008 Zed A. Shaw.  Licensed under the terms of the GPLv3.
-<<<<<<< HEAD
 from __future__ import print_function
 
 import sys
-=======
 import socket
->>>>>>> 299d7d8e
 
 from mock import Mock, patch
 from nose.tools import assert_equal, assert_raises, with_setup
